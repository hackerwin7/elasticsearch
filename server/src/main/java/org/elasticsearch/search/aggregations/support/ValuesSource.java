/*
 * Licensed to Elasticsearch under one or more contributor
 * license agreements. See the NOTICE file distributed with
 * this work for additional information regarding copyright
 * ownership. Elasticsearch licenses this file to you under
 * the Apache License, Version 2.0 (the "License"); you may
 * not use this file except in compliance with the License.
 * You may obtain a copy of the License at
 *
 *    http://www.apache.org/licenses/LICENSE-2.0
 *
 * Unless required by applicable law or agreed to in writing,
 * software distributed under the License is distributed on an
 * "AS IS" BASIS, WITHOUT WARRANTIES OR CONDITIONS OF ANY
 * KIND, either express or implied.  See the License for the
 * specific language governing permissions and limitations
 * under the License.
 */
package org.elasticsearch.search.aggregations.support;

import org.apache.lucene.index.DirectoryReader;
import org.apache.lucene.index.DocValues;
import org.apache.lucene.index.IndexReader;
import org.apache.lucene.index.LeafReaderContext;
import org.apache.lucene.index.OrdinalMap;
import org.apache.lucene.index.SortedNumericDocValues;
import org.apache.lucene.index.SortedSetDocValues;
import org.apache.lucene.search.IndexSearcher;
import org.apache.lucene.search.Scorable;
import org.apache.lucene.util.BytesRef;
import org.elasticsearch.common.lucene.ScorerAware;
import org.elasticsearch.common.util.CollectionUtils;
import org.elasticsearch.index.fielddata.AbstractSortingNumericDocValues;
import org.elasticsearch.index.fielddata.AtomicOrdinalsFieldData;
import org.elasticsearch.index.fielddata.DocValueBits;
import org.elasticsearch.index.fielddata.IndexFieldData;
import org.elasticsearch.index.fielddata.IndexGeoPointFieldData;
import org.elasticsearch.index.fielddata.IndexGeoShapeFieldData;
import org.elasticsearch.index.fielddata.IndexNumericFieldData;
import org.elasticsearch.index.fielddata.IndexOrdinalsFieldData;
import org.elasticsearch.index.fielddata.MultiGeoValues;
import org.elasticsearch.index.fielddata.SortedBinaryDocValues;
import org.elasticsearch.index.fielddata.SortedNumericDoubleValues;
import org.elasticsearch.index.fielddata.SortingBinaryDocValues;
import org.elasticsearch.index.fielddata.SortingNumericDoubleValues;
import org.elasticsearch.index.mapper.RangeType;
import org.elasticsearch.script.AggregationScript;
import org.elasticsearch.search.aggregations.support.ValuesSource.Bytes.WithScript.BytesValues;
import org.elasticsearch.search.aggregations.support.values.ScriptBytesValues;
import org.elasticsearch.search.aggregations.support.values.ScriptDoubleValues;
import org.elasticsearch.search.aggregations.support.values.ScriptLongValues;

import java.io.IOException;
import java.util.function.LongUnaryOperator;

public abstract class ValuesSource {

    /**
     * Get the current {@link BytesValues}.
     */
    public abstract SortedBinaryDocValues bytesValues(LeafReaderContext context) throws IOException;

    public abstract DocValueBits docsWithValue(LeafReaderContext context) throws IOException;

    /** Whether this values source needs scores. */
    public boolean needsScores() {
        return false;
    }

    public static class Range extends ValuesSource {
        private final RangeType rangeType;
        protected final IndexFieldData<?> indexFieldData;

        public Range(IndexFieldData<?> indexFieldData, RangeType rangeType) {
            this.indexFieldData = indexFieldData;
            this.rangeType = rangeType;
        }

        @Override
        public SortedBinaryDocValues bytesValues(LeafReaderContext context) {
            return indexFieldData.load(context).getBytesValues();
        }

        @Override
        public DocValueBits docsWithValue(LeafReaderContext context) throws IOException {
            final SortedBinaryDocValues bytes = bytesValues(context);
            return org.elasticsearch.index.fielddata.FieldData.docsWithValue(bytes);
        }

        public RangeType rangeType() { return rangeType; }
    }
    public abstract static class Bytes extends ValuesSource {

        @Override
        public DocValueBits docsWithValue(LeafReaderContext context) throws IOException {
            final SortedBinaryDocValues bytes = bytesValues(context);
            return org.elasticsearch.index.fielddata.FieldData.docsWithValue(bytes);
        }

        public abstract static class WithOrdinals extends Bytes {

            public static final WithOrdinals EMPTY = new WithOrdinals() {

                @Override
                public SortedSetDocValues ordinalsValues(LeafReaderContext context) {
                    return DocValues.emptySortedSet();
                }

                @Override
                public SortedSetDocValues globalOrdinalsValues(LeafReaderContext context) {
                    return DocValues.emptySortedSet();
                }

                @Override
                public SortedBinaryDocValues bytesValues(LeafReaderContext context) throws IOException {
                    return org.elasticsearch.index.fielddata.FieldData.emptySortedBinary();
                }

                @Override
                public LongUnaryOperator globalOrdinalsMapping(LeafReaderContext context) throws IOException {
                    return LongUnaryOperator.identity();
                }

            };

            @Override
            public DocValueBits docsWithValue(LeafReaderContext context) throws IOException {
                final SortedSetDocValues ordinals = ordinalsValues(context);
                return org.elasticsearch.index.fielddata.FieldData.docsWithValue(ordinals);
            }

            public abstract SortedSetDocValues ordinalsValues(LeafReaderContext context)
                    throws IOException;

            public abstract SortedSetDocValues globalOrdinalsValues(LeafReaderContext context)
                    throws IOException;

            /**
             * Whether this values source is able to provide a mapping between global and segment ordinals,
             * by returning the underlying {@link OrdinalMap}. If this method returns false, then calling
             * {@link #globalOrdinalsMapping} will result in an {@link UnsupportedOperationException}.
             */
            public boolean supportsGlobalOrdinalsMapping() {
                return true;
            }

            /** Returns a mapping from segment ordinals to global ordinals. */
            public abstract LongUnaryOperator globalOrdinalsMapping(LeafReaderContext context)
                    throws IOException;

            public long globalMaxOrd(IndexSearcher indexSearcher) throws IOException {
                IndexReader indexReader = indexSearcher.getIndexReader();
                if (indexReader.leaves().isEmpty()) {
                    return 0;
                } else {
                    LeafReaderContext atomicReaderContext = indexReader.leaves().get(0);
                    SortedSetDocValues values = globalOrdinalsValues(atomicReaderContext);
                    return values.getValueCount();
                }
            }

            public static class FieldData extends WithOrdinals {

                protected final IndexOrdinalsFieldData indexFieldData;

                public FieldData(IndexOrdinalsFieldData indexFieldData) {
                    this.indexFieldData = indexFieldData;
                }

                @Override
                public SortedBinaryDocValues bytesValues(LeafReaderContext context) {
                    final AtomicOrdinalsFieldData atomicFieldData = indexFieldData.load(context);
                    return atomicFieldData.getBytesValues();
                }

                @Override
                public SortedSetDocValues ordinalsValues(LeafReaderContext context) {
                    final AtomicOrdinalsFieldData atomicFieldData = indexFieldData.load(context);
                    return atomicFieldData.getOrdinalsValues();
                }

                @Override
                public SortedSetDocValues globalOrdinalsValues(LeafReaderContext context) {
                    final IndexOrdinalsFieldData global = indexFieldData.loadGlobal((DirectoryReader)context.parent.reader());
                    final AtomicOrdinalsFieldData atomicFieldData = global.load(context);
                    return atomicFieldData.getOrdinalsValues();
                }

                @Override
                public boolean supportsGlobalOrdinalsMapping() {
                    return indexFieldData.supportsGlobalOrdinalsMapping();
                }

                @Override
                public LongUnaryOperator globalOrdinalsMapping(LeafReaderContext context) throws IOException {
                    final IndexOrdinalsFieldData global = indexFieldData.loadGlobal((DirectoryReader)context.parent.reader());
                    final OrdinalMap map = global.getOrdinalMap();
                    if (map == null) {
                        // segments and global ordinals are the same
                        return LongUnaryOperator.identity();
                    }
                    final org.apache.lucene.util.LongValues segmentToGlobalOrd = map.getGlobalOrds(context.ord);
                    return segmentToGlobalOrd::get;
                }
            }
        }

        public static class FieldData extends Bytes {

            protected final IndexFieldData<?> indexFieldData;

            public FieldData(IndexFieldData<?> indexFieldData) {
                this.indexFieldData = indexFieldData;
            }

            @Override
            public SortedBinaryDocValues bytesValues(LeafReaderContext context) {
                return indexFieldData.load(context).getBytesValues();
            }

        }

        /**
         * {@link ValuesSource} implementation for stand alone scripts returning a Bytes value
         */
        public static class Script extends Bytes {

            private final AggregationScript.LeafFactory script;

            public Script(AggregationScript.LeafFactory script) {
                this.script = script;
            }

            @Override
            public SortedBinaryDocValues bytesValues(LeafReaderContext context) throws IOException {
                return new ScriptBytesValues(script.newInstance(context));
            }

            @Override
            public boolean needsScores() {
                return script.needs_score();
            }
        }

        // No need to implement ReaderContextAware here, the delegate already takes care of updating data structures
        /**
         * {@link ValuesSource} subclass for Bytes fields with a Value Script applied
         */
        public static class WithScript extends Bytes {

            private final ValuesSource delegate;
            private final AggregationScript.LeafFactory script;

            public WithScript(ValuesSource delegate, AggregationScript.LeafFactory script) {
                this.delegate = delegate;
                this.script = script;
            }

            @Override
            public boolean needsScores() {
                return script.needs_score();
            }

            @Override
            public SortedBinaryDocValues bytesValues(LeafReaderContext context) throws IOException {
                return new BytesValues(delegate.bytesValues(context), script.newInstance(context));
            }

            static class BytesValues extends SortingBinaryDocValues implements ScorerAware {

                private final SortedBinaryDocValues bytesValues;
                private final AggregationScript script;

                BytesValues(SortedBinaryDocValues bytesValues, AggregationScript script) {
                    this.bytesValues = bytesValues;
                    this.script = script;
                }

                @Override
                public void setScorer(Scorable scorer) {
                    script.setScorer(scorer);
                }

                @Override
                public boolean advanceExact(int doc) throws IOException {
                    if (bytesValues.advanceExact(doc)) {
                        count = bytesValues.docValueCount();
                        grow();
                        script.setDocument(doc);
                        for (int i = 0; i < count; ++i) {
                            final BytesRef value = bytesValues.nextValue();
                            script.setNextAggregationValue(value.utf8ToString());
                            Object run = script.execute();
                            CollectionUtils.ensureNoSelfReferences(run, "ValuesSource.BytesValues script");
                            values[i].copyChars(run.toString());
                        }
                        sort();
                        return true;
                    } else {
                        count = 0;
                        grow();
                        return false;
                    }
                }
            }
        }
    }

    public abstract static class Numeric extends ValuesSource {

        public static final Numeric EMPTY = new Numeric() {

            @Override
            public boolean isFloatingPoint() {
                return false;
            }

            @Override
            public SortedNumericDocValues longValues(LeafReaderContext context) {
                return DocValues.emptySortedNumeric(context.reader().maxDoc());
            }

            @Override
            public SortedNumericDoubleValues doubleValues(LeafReaderContext context) throws IOException {
                return org.elasticsearch.index.fielddata.FieldData.emptySortedNumericDoubles();
            }

            @Override
            public SortedBinaryDocValues bytesValues(LeafReaderContext context) throws IOException {
                return org.elasticsearch.index.fielddata.FieldData.emptySortedBinary();
            }

        };

        /** Whether the underlying data is floating-point or not. */
        public abstract boolean isFloatingPoint();

        /** Get the current {@link SortedNumericDocValues}. */
        public abstract SortedNumericDocValues longValues(LeafReaderContext context) throws IOException;

        /** Get the current {@link SortedNumericDoubleValues}. */
        public abstract SortedNumericDoubleValues doubleValues(LeafReaderContext context) throws IOException;

        @Override
        public DocValueBits docsWithValue(LeafReaderContext context) throws IOException {
            if (isFloatingPoint()) {
                final SortedNumericDoubleValues values = doubleValues(context);
                return org.elasticsearch.index.fielddata.FieldData.docsWithValue(values);
            } else {
                final SortedNumericDocValues values = longValues(context);
                return org.elasticsearch.index.fielddata.FieldData.docsWithValue(values);
            }
        }

        /**
         * {@link ValuesSource} subclass for Numeric fields with a Value Script applied
         */
        public static class WithScript extends Numeric {

            private final Numeric delegate;
            private final AggregationScript.LeafFactory script;

            public WithScript(Numeric delegate, AggregationScript.LeafFactory script) {
                this.delegate = delegate;
                this.script = script;
            }

            @Override
            public boolean isFloatingPoint() {
                return true; // even if the underlying source produces longs, scripts can change them to doubles
            }

            @Override
            public boolean needsScores() {
                return script.needs_score();
            }

            @Override
            public SortedBinaryDocValues bytesValues(LeafReaderContext context) throws IOException {
                return new Bytes.WithScript.BytesValues(delegate.bytesValues(context), script.newInstance(context));
            }

            @Override
            public SortedNumericDocValues longValues(LeafReaderContext context) throws IOException {
                return new LongValues(delegate.longValues(context), script.newInstance(context));
            }

            @Override
            public SortedNumericDoubleValues doubleValues(LeafReaderContext context) throws IOException {
                return new DoubleValues(delegate.doubleValues(context), script.newInstance(context));
            }

            static class LongValues extends AbstractSortingNumericDocValues implements ScorerAware {

                private final SortedNumericDocValues longValues;
                private final AggregationScript script;

                LongValues(SortedNumericDocValues values, AggregationScript script) {
                    this.longValues = values;
                    this.script = script;
                }

                @Override
                public void setScorer(Scorable scorer) {
                    script.setScorer(scorer);
                }

                @Override
                public boolean advanceExact(int target) throws IOException {
                    if (longValues.advanceExact(target)) {
                        resize(longValues.docValueCount());
                        script.setDocument(target);
                        for (int i = 0; i < docValueCount(); ++i) {
                            script.setNextAggregationValue(longValues.nextValue());
                            values[i] = script.runAsLong();
                        }
                        sort();
                        return true;
                    }
                    return false;
                }
            }

            static class DoubleValues extends SortingNumericDoubleValues implements ScorerAware {

                private final SortedNumericDoubleValues doubleValues;
                private final AggregationScript script;

                DoubleValues(SortedNumericDoubleValues values, AggregationScript script) {
                    this.doubleValues = values;
                    this.script = script;
                }

                @Override
                public void setScorer(Scorable scorer) {
                    script.setScorer(scorer);
                }

                @Override
                public boolean advanceExact(int target) throws IOException {
                    if (doubleValues.advanceExact(target)) {
                        resize(doubleValues.docValueCount());
                        script.setDocument(target);
                        for (int i = 0; i < docValueCount(); ++i) {
                            script.setNextAggregationValue(doubleValues.nextValue());
                            values[i] = script.runAsDouble();
                        }
                        sort();
                        return true;
                    }
                    return false;
                }
            }
        }

        public static class FieldData extends Numeric {

            protected final IndexNumericFieldData indexFieldData;

            public FieldData(IndexNumericFieldData indexFieldData) {
                this.indexFieldData = indexFieldData;
            }

            @Override
            public boolean isFloatingPoint() {
                return indexFieldData.getNumericType().isFloatingPoint();
            }

            @Override
            public SortedBinaryDocValues bytesValues(LeafReaderContext context) {
                return indexFieldData.load(context).getBytesValues();
            }

            @Override
            public SortedNumericDocValues longValues(LeafReaderContext context) {
                return indexFieldData.load(context).getLongValues();
            }

            @Override
            public SortedNumericDoubleValues doubleValues(LeafReaderContext context) {
                return indexFieldData.load(context).getDoubleValues();
            }
        }

        /**
         * {@link ValuesSource} implementation for stand alone scripts returning a Numeric value
         */
        public static class Script extends Numeric {
            private final AggregationScript.LeafFactory script;
            private final ValueType scriptValueType;

            public Script(AggregationScript.LeafFactory script, ValueType scriptValueType) {
                this.script = script;
                this.scriptValueType = scriptValueType;
            }

            @Override
            public boolean isFloatingPoint() {
                return scriptValueType != null ? scriptValueType == ValueType.DOUBLE : true;
            }

            @Override
            public SortedNumericDocValues longValues(LeafReaderContext context) throws IOException {
                return new ScriptLongValues(script.newInstance(context));
            }

            @Override
            public SortedNumericDoubleValues doubleValues(LeafReaderContext context) throws IOException {
                return new ScriptDoubleValues(script.newInstance(context));
            }

            @Override
            public SortedBinaryDocValues bytesValues(LeafReaderContext context) throws IOException {
                return new ScriptBytesValues(script.newInstance(context));
            }

            @Override
            public boolean needsScores() {
                return script.needs_score();
            }
        }

    }

<<<<<<< HEAD
    // No need to implement ReaderContextAware here, the delegate already takes care of updating data structures
    public static class WithScript extends Bytes {

        private final ValuesSource delegate;
        private final AggregationScript.LeafFactory script;

        public WithScript(ValuesSource delegate, AggregationScript.LeafFactory script) {
            this.delegate = delegate;
            this.script = script;
        }

        @Override
        public boolean needsScores() {
            return script.needs_score();
        }

        @Override
        public SortedBinaryDocValues bytesValues(LeafReaderContext context) throws IOException {
            return new BytesValues(delegate.bytesValues(context), script.newInstance(context));
        }

        static class BytesValues extends SortingBinaryDocValues implements ScorerAware {

            private final SortedBinaryDocValues bytesValues;
            private final AggregationScript script;

            BytesValues(SortedBinaryDocValues bytesValues, AggregationScript script) {
                this.bytesValues = bytesValues;
                this.script = script;
            }

            @Override
            public void setScorer(Scorable scorer) {
                script.setScorer(scorer);
            }

            @Override
            public boolean advanceExact(int doc) throws IOException {
                if (bytesValues.advanceExact(doc)) {
                    count = bytesValues.docValueCount();
                    grow();
                    script.setDocument(doc);
                    for (int i = 0; i < count; ++i) {
                        final BytesRef value = bytesValues.nextValue();
                        script.setNextAggregationValue(value.utf8ToString());
                        Object run = script.execute();
                        CollectionUtils.ensureNoSelfReferences(run, "ValuesSource.BytesValues script");
                        values[i].copyChars(run.toString());
                    }
                    sort();
                    return true;
                } else {
                    count = 0;
                    grow();
                    return false;
                }
            }
        }
    }

    /**
     * This class represents abstract geo fields that can either be geo_point or geo_shape
     */
    public abstract static class Geo extends ValuesSource {
        public abstract MultiGeoValues geoValues(LeafReaderContext context);
=======
    public abstract static class GeoPoint extends ValuesSource {
>>>>>>> 93dc8941

        @Override
        public DocValueBits docsWithValue(LeafReaderContext context) throws IOException {
            return org.elasticsearch.index.fielddata.FieldData.docsWithValue(geoValues(context));
        }

        public static final Geo EMPTY = new Geo() {

            @Override
            public MultiGeoValues geoValues(LeafReaderContext context) {
                return org.elasticsearch.index.fielddata.FieldData.emptyMultiGeoValues();
            }

            @Override
            public SortedBinaryDocValues bytesValues(LeafReaderContext context) throws IOException {
                return org.elasticsearch.index.fielddata.FieldData.emptySortedBinary();
            }

        };
    }

    public abstract static class GeoPoint extends Geo {

        public static final GeoPoint EMPTY = new GeoPoint() {

            @Override
            public MultiGeoValues geoValues(LeafReaderContext context) {
                return Geo.EMPTY.geoValues(context);
            }

            @Override
            public SortedBinaryDocValues bytesValues(LeafReaderContext context) throws IOException {
                return Geo.EMPTY.bytesValues(context);
            }

        };


        public static class Fielddata extends GeoPoint {

            protected final IndexGeoPointFieldData indexFieldData;

            public Fielddata(IndexGeoPointFieldData indexFieldData) {
                this.indexFieldData = indexFieldData;
            }

            @Override
            public SortedBinaryDocValues bytesValues(LeafReaderContext context) {
                return indexFieldData.load(context).getBytesValues();
            }

            public MultiGeoValues geoValues(LeafReaderContext context) {
                return indexFieldData.load(context).getGeoValues();
            }
        }
    }

    public abstract static class GeoShape extends Geo {

        public static final GeoShape EMPTY = new GeoShape() {

            @Override
            public MultiGeoValues geoValues(LeafReaderContext context) {
                return Geo.EMPTY.geoValues(context);
            }

            @Override
            public SortedBinaryDocValues bytesValues(LeafReaderContext context) throws IOException {
                return Geo.EMPTY.bytesValues(context);
            }

        };

        public static class Fielddata extends GeoShape {

            protected final IndexGeoShapeFieldData indexFieldData;

            public Fielddata(IndexGeoShapeFieldData indexFieldData) {
                this.indexFieldData = indexFieldData;
            }

            @Override
            public SortedBinaryDocValues bytesValues(LeafReaderContext context) {
                return indexFieldData.load(context).getBytesValues();
            }

            public MultiGeoValues geoValues(LeafReaderContext context) {
                return indexFieldData.load(context).getGeoValues();
            }
        }
    }
}<|MERGE_RESOLUTION|>--- conflicted
+++ resolved
@@ -522,7 +522,6 @@
 
     }
 
-<<<<<<< HEAD
     // No need to implement ReaderContextAware here, the delegate already takes care of updating data structures
     public static class WithScript extends Bytes {
 
@@ -588,12 +587,9 @@
      */
     public abstract static class Geo extends ValuesSource {
         public abstract MultiGeoValues geoValues(LeafReaderContext context);
-=======
-    public abstract static class GeoPoint extends ValuesSource {
->>>>>>> 93dc8941
 
         @Override
-        public DocValueBits docsWithValue(LeafReaderContext context) throws IOException {
+        public DocValueBits docsWithValue(LeafReaderContext context) {
             return org.elasticsearch.index.fielddata.FieldData.docsWithValue(geoValues(context));
         }
 
