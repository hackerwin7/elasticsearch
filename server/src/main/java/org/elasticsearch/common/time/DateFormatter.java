/*
 * Licensed to Elasticsearch under one or more contributor
 * license agreements. See the NOTICE file distributed with
 * this work for additional information regarding copyright
 * ownership. Elasticsearch licenses this file to you under
 * the Apache License, Version 2.0 (the "License"); you may
 * not use this file except in compliance with the License.
 * You may obtain a copy of the License at
 *
 *    http://www.apache.org/licenses/LICENSE-2.0
 *
 * Unless required by applicable law or agreed to in writing,
 * software distributed under the License is distributed on an
 * "AS IS" BASIS, WITHOUT WARRANTIES OR CONDITIONS OF ANY
 * KIND, either express or implied.  See the License for the
 * specific language governing permissions and limitations
 * under the License.
 */

package org.elasticsearch.common.time;

import org.elasticsearch.common.Strings;
import org.joda.time.DateTime;

import java.time.Instant;
import java.time.ZoneId;
import java.time.ZoneOffset;
import java.time.ZonedDateTime;
import java.time.format.DateTimeParseException;
import java.time.temporal.TemporalAccessor;
import java.util.ArrayList;
import java.util.List;
import java.util.Locale;

public interface DateFormatter {

    /**
     * Try to parse input to a java time TemporalAccessor
     * @param input                   An arbitrary string resembling the string representation of a date or time
     * @throws DateTimeParseException If parsing fails, this exception will be thrown.
     *                                Note that it can contained suppressed exceptions when several formatters failed parse this value
     * @return                        The java time object containing the parsed input
     */
    TemporalAccessor parse(String input);

    /**
     * Parse the given input into millis-since-epoch.
     */
    default long parseMillis(String input) {
        return Instant.from(parse(input)).toEpochMilli();
    }

    /**
     * Parse the given input into a Joda {@link DateTime}.
     */
    default DateTime parseJoda(String input) {
        ZonedDateTime dateTime = ZonedDateTime.from(parse(input));
        return new DateTime(dateTime.toInstant().toEpochMilli(), DateUtils.zoneIdToDateTimeZone(dateTime.getZone()));
    }

    /**
     * Create a copy of this formatter that is configured to parse dates in the specified time zone
     *
     * @param zoneId The time zone to act on
     * @return       A copy of the date formatter this has been called on
     */
    DateFormatter withZone(ZoneId zoneId);

    /**
     * Create a copy of this formatter that is configured to parse dates in the specified locale
     *
     * @param locale The local to use for the new formatter
     * @return       A copy of the date formatter this has been called on
     */
    DateFormatter withLocale(Locale locale);

    /**
     * Print the supplied java time accessor in a string based representation according to this formatter
     *
     * @param accessor The temporal accessor used to format
     * @return         The string result for the formatting
     */
    String format(TemporalAccessor accessor);

    /**
     * Return the given millis-since-epoch formatted with this format.
     */
    default String formatMillis(long millis) {
        ZoneId zone = zone() != null ? zone() : ZoneOffset.UTC;
        return format(Instant.ofEpochMilli(millis).atZone(zone));
    }

    /**
     * Return the given Joda {@link DateTime} formatted with this format.
     */
    default String formatJoda(DateTime dateTime) {
        return format(ZonedDateTime.ofInstant(Instant.ofEpochMilli(dateTime.getMillis()),
            DateUtils.dateTimeZoneToZoneId(dateTime.getZone())));
    }

    /**
     * A name based format for this formatter. Can be one of the registered formatters like <code>epoch_millis</code> or
     * a configured format like <code>HH:mm:ss</code>
     *
     * @return The name of this formatter
     */
    String pattern();

    /**
     * Returns the configured locale of the date formatter
     *
     * @return The locale of this formatter
     */
    Locale locale();

    /**
     * Returns the configured time zone of the date formatter
     *
     * @return The time zone of this formatter
     */
    ZoneId zone();

    /**
     * Create a DateMathParser from the existing formatter
     *
     * @return The DateMathParser object
     */
    DateMathParser toDateMathParser();

    static DateFormatter forPattern(String input) {
        if (Strings.hasLength(input) == false) {
            throw new IllegalArgumentException("No date pattern provided");
        }

        List<DateFormatter> formatters = new ArrayList<>();
        for (String pattern : Strings.delimitedListToStringArray(input, "||")) {
            if (Strings.hasLength(pattern) == false) {
                throw new IllegalArgumentException("Cannot have empty element in multi date format pattern: " + input);
            }
            if (pattern.startsWith("8")) {
                pattern = pattern.substring(1);
            }
            formatters.add(DateFormatters.forPattern(pattern));
        }

        if (formatters.size() == 1) {
            return formatters.get(0);
        }
<<<<<<< HEAD
        return new DateFormatters.MergedDateFormatter(input, formatters);
=======

        return DateFormatters.merge(input, formatters);
>>>>>>> 19a7e0f4
    }
}<|MERGE_RESOLUTION|>--- conflicted
+++ resolved
@@ -146,11 +146,7 @@
         if (formatters.size() == 1) {
             return formatters.get(0);
         }
-<<<<<<< HEAD
-        return new DateFormatters.MergedDateFormatter(input, formatters);
-=======
 
         return DateFormatters.merge(input, formatters);
->>>>>>> 19a7e0f4
     }
 }