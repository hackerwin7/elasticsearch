--- conflicted
+++ resolved
@@ -19,7 +19,6 @@
 
 package org.elasticsearch.common.time;
 
-import org.elasticsearch.ElasticsearchParseException;
 import org.elasticsearch.index.mapper.RootObjectMapper;
 import org.elasticsearch.test.ESTestCase;
 
@@ -81,21 +80,13 @@
         }
     }
 
-<<<<<<< HEAD
     public void testInvalidEpochMilliParser() {
         DateFormatter formatter = DateFormatters.forPattern("epoch_millis");
-
-        ElasticsearchParseException e = expectThrows(ElasticsearchParseException.class, () -> formatter.parse("invalid"));
-        assertThat(e.getMessage(), containsString("could not parse input [invalid] with date formatter [epoch_millis]"));
-=======
-    public void testEpochMilliParser() {
-        DateFormatter formatter = DateFormatters.forPattern("epoch_millis");
         DateTimeParseException e = expectThrows(DateTimeParseException.class, () -> formatter.parse("invalid"));
-        assertThat(e.getMessage(), containsString("invalid number"));
+        assertThat(e.getMessage(), is("invalid number [invalid]"));
 
         e = expectThrows(DateTimeParseException.class, () -> formatter.parse("123.1234567"));
         assertThat(e.getMessage(), containsString("too much granularity after dot [123.1234567]"));
->>>>>>> f55843c9
     }
 
     // this is not in the duelling tests, because the epoch second parser in joda time drops the milliseconds after the comma
