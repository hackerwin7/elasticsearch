--- conflicted
+++ resolved
@@ -80,81 +80,7 @@
 // TODO: Investigate using the new Gradle test-fixture plugin here after the upgrade to 5.6
 // There is only AbstractCleanupTests class in test directory and it's abstract
 test.enabled = false
-<<<<<<< HEAD
-
-boolean useFixture = false
-
-String s3PermanentAccessKey = System.getenv("amazon_s3_access_key")
-String s3PermanentSecretKey = System.getenv("amazon_s3_secret_key")
-String s3PermanentBucket = System.getenv("amazon_s3_bucket")
-String s3PermanentBasePath = System.getenv("amazon_s3_base_path")
-
-if (!s3PermanentAccessKey && !s3PermanentSecretKey && !s3PermanentBucket && !s3PermanentBasePath) {
-  s3PermanentAccessKey = 's3_integration_test_permanent_access_key'
-  s3PermanentSecretKey = 's3_integration_test_permanent_secret_key'
-  s3PermanentBucket = 'permanent-bucket-test'
-  s3PermanentBasePath = 'integration_test'
-
-  useFixture = true
-
-} else if (!s3PermanentAccessKey || !s3PermanentSecretKey || !s3PermanentBucket || !s3PermanentBasePath) {
-  throw new IllegalArgumentException("not all options specified to run against external S3 service as permanent credentials are present")
-}
-
-task thirdPartyTest(type: Test) {
-  include '**/S3CleanupTests.class'
-  systemProperty 'tests.security.manager', 'false'
-  systemProperty 'test.s3.account', s3PermanentAccessKey
-  systemProperty 'test.s3.key', s3PermanentSecretKey
-  systemProperty 'test.s3.bucket', s3PermanentBucket
-  systemProperty 'test.s3.base', s3PermanentBasePath
-}
-
-task s3ThirdPartyTests {
-  dependsOn check
-}
-
-if (useFixture) {
-  apply plugin: 'elasticsearch.test.fixtures'
-
-  task writeDockerFile {
-    File minioDockerfile = new File("${project.buildDir}/minio-docker/Dockerfile")
-    outputs.file(minioDockerfile)
-    doLast {
-      minioDockerfile.parentFile.mkdirs()
-      minioDockerfile.text =
-        "FROM minio/minio:RELEASE.2019-01-23T23-18-58Z\n" +
-          "RUN mkdir -p /minio/data/${s3PermanentBucket}\n" +
-          "ENV MINIO_ACCESS_KEY ${s3PermanentAccessKey}\n" +
-          "ENV MINIO_SECRET_KEY ${s3PermanentSecretKey}"
-    }
-  }
-
-  preProcessFixture {
-    dependsOn(writeDockerFile)
-  }
-
-  def minioAddress = {
-    int minioPort = postProcessFixture.ext."test.fixtures.minio-fixture.tcp.9000"
-    assert minioPort > 0
-    'http://127.0.0.1:' + minioPort
-  }
-
-  thirdPartyTest {
-    dependsOn tasks.postProcessFixture
-    nonInputProperties.systemProperty 'test.s3.endpoint', "${ -> minioAddress.call() }"
-  }
-
-  gradle.taskGraph.whenReady {
-    if (it.hasTask(s3ThirdPartyTests)) {
-      throw new IllegalStateException("Tried to run third party tests but not all of the necessary environment variables 'amazon_s3_access_key', " +
-        "'amazon_s3_secret_key', 'amazon_s3_bucket', and 'amazon_s3_base_path' are set.");
-    }
-  }
-}
-=======
 testingConventions.enabled = false
->>>>>>> b78053c3
 
 task unpackArchive(dependsOn: tasks.assemble, type: Copy) {
   from tarTree("${project.buildDir}/snapshot-tool-${project.version}.tgz")
