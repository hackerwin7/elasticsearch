/*
 * Copyright Elasticsearch B.V. and/or licensed to Elasticsearch B.V. under one
 * or more contributor license agreements. Licensed under the Elastic License;
 * you may not use this file except in compliance with the Elastic License.
 */

package org.elasticsearch.xpack.core.dataframe.transforms;

import org.elasticsearch.Version;
import org.elasticsearch.cluster.AbstractDiffable;
import org.elasticsearch.common.Nullable;
import org.elasticsearch.common.ParseField;
import org.elasticsearch.common.Strings;
import org.elasticsearch.common.io.stream.StreamInput;
import org.elasticsearch.common.io.stream.StreamOutput;
import org.elasticsearch.common.io.stream.Writeable;
import org.elasticsearch.common.xcontent.ConstructingObjectParser;
import org.elasticsearch.common.xcontent.ObjectParser;
import org.elasticsearch.common.xcontent.ToXContentObject;
import org.elasticsearch.common.xcontent.XContentBuilder;
import org.elasticsearch.common.xcontent.XContentParser;
import org.elasticsearch.common.xcontent.XContentParserUtils;
import org.elasticsearch.xpack.core.dataframe.DataFrameField;
import org.elasticsearch.xpack.core.dataframe.DataFrameMessages;
import org.elasticsearch.xpack.core.dataframe.transforms.pivot.PivotConfig;
import org.elasticsearch.xpack.core.dataframe.utils.ExceptionsHelper;
import org.elasticsearch.xpack.core.dataframe.utils.TimeUtils;

import java.io.IOException;
import java.time.Instant;
import java.util.Collections;
import java.util.Map;
import java.util.Objects;

import static org.elasticsearch.common.xcontent.ConstructingObjectParser.constructorArg;
import static org.elasticsearch.common.xcontent.ConstructingObjectParser.optionalConstructorArg;

/**
 * This class holds the configuration details of a data frame transform
 */
public class DataFrameTransformConfig extends AbstractDiffable<DataFrameTransformConfig> implements Writeable, ToXContentObject {

    public static final String NAME = "data_frame_transform_config";
    public static final ParseField HEADERS = new ParseField("headers");

    // types of transforms
    public static final ParseField PIVOT_TRANSFORM = new ParseField("pivot");

    public static final ParseField DESCRIPTION = new ParseField("description");
    public static final ParseField VERSION = new ParseField("version");
    public static final ParseField CREATE_TIME = new ParseField("create_time");
    private static final ConstructingObjectParser<DataFrameTransformConfig, String> STRICT_PARSER = createParser(false);
    private static final ConstructingObjectParser<DataFrameTransformConfig, String> LENIENT_PARSER = createParser(true);
    private static final int MAX_DESCRIPTION_LENGTH = 1_000;

    private final String id;
    private final SourceConfig source;
    private final DestConfig dest;
    private final SyncConfig syncConfig;
    private final String description;
    // headers store the user context from the creating user, which allows us to run the transform as this user
    // the header only contains name, groups and other context but no authorization keys
    private Map<String, String> headers;
    private Version transformVersion;
    private Instant createTime;

    private final PivotConfig pivotConfig;

    private static void validateStrictParsingParams(Object arg, String parameterName) {
        if (arg != null) {
            throw new IllegalArgumentException("Found [" + parameterName + "], not allowed for strict parsing");
        }
    }

    private static ConstructingObjectParser<DataFrameTransformConfig, String> createParser(boolean lenient) {
        ConstructingObjectParser<DataFrameTransformConfig, String> parser = new ConstructingObjectParser<>(NAME, lenient,
                (args, optionalId) -> {
                    String id = (String) args[0];

                    // if the id has been specified in the body and the path, they must match
                    if (id == null) {
                        id = optionalId;
                    } else if (optionalId != null && id.equals(optionalId) == false) {
                        throw new IllegalArgumentException(
                                DataFrameMessages.getMessage(DataFrameMessages.REST_PUT_DATA_FRAME_INCONSISTENT_ID, id, optionalId));
                    }

                    SourceConfig source = (SourceConfig) args[1];
                    DestConfig dest = (DestConfig) args[2];

                    SyncConfig syncConfig = (SyncConfig) args[3];
                    // ignored, only for internal storage: String docType = (String) args[4];

<<<<<<< HEAD
                    // on strict parsing do not allow injection of headers
                    if (lenient == false && args[5] != null) {
                        throw new IllegalArgumentException("Found [headers], not allowed for strict parsing");
=======
                    // on strict parsing do not allow injection of headers, transform version, or create time
                    if (lenient == false) {
                        validateStrictParsingParams(args[4], HEADERS.getPreferredName());
                        validateStrictParsingParams(args[7], CREATE_TIME.getPreferredName());
                        validateStrictParsingParams(args[8], VERSION.getPreferredName());
>>>>>>> 45e8d542
                    }

                    @SuppressWarnings("unchecked")
                    Map<String, String> headers = (Map<String, String>) args[5];

<<<<<<< HEAD
                    PivotConfig pivotConfig = (PivotConfig) args[6];
                    String description = (String)args[7];
                    return new DataFrameTransformConfig(id, source, dest, syncConfig, headers, pivotConfig, description);
=======
                    PivotConfig pivotConfig = (PivotConfig) args[5];
                    String description = (String)args[6];
                    return new DataFrameTransformConfig(id,
                        source,
                        dest,
                        headers,
                        pivotConfig,
                        description,
                        (Instant)args[7],
                        (String)args[8]);
>>>>>>> 45e8d542
                });

        parser.declareString(optionalConstructorArg(), DataFrameField.ID);
        parser.declareObject(constructorArg(), (p, c) -> SourceConfig.fromXContent(p, lenient), DataFrameField.SOURCE);
        parser.declareObject(constructorArg(), (p, c) -> DestConfig.fromXContent(p, lenient), DataFrameField.DESTINATION);

        parser.declareObject(optionalConstructorArg(), (p, c) -> parseSyncConfig(p, lenient), DataFrameField.SYNC);

        parser.declareString(optionalConstructorArg(), DataFrameField.INDEX_DOC_TYPE);

        parser.declareObject(optionalConstructorArg(), (p, c) -> p.mapStrings(), HEADERS);
        parser.declareObject(optionalConstructorArg(), (p, c) -> PivotConfig.fromXContent(p, lenient), PIVOT_TRANSFORM);
        parser.declareString(optionalConstructorArg(), DESCRIPTION);
        parser.declareField(optionalConstructorArg(),
            p -> TimeUtils.parseTimeFieldToInstant(p, CREATE_TIME.getPreferredName()), CREATE_TIME, ObjectParser.ValueType.VALUE);
        parser.declareString(optionalConstructorArg(), VERSION);
        return parser;
    }

    private static SyncConfig parseSyncConfig(XContentParser parser, boolean ignoreUnknownFields) throws IOException {
        XContentParserUtils.ensureExpectedToken(XContentParser.Token.START_OBJECT, parser.currentToken(), parser::getTokenLocation);
        XContentParserUtils.ensureExpectedToken(XContentParser.Token.FIELD_NAME, parser.nextToken(), parser::getTokenLocation);
        SyncConfig syncConfig = parser.namedObject(SyncConfig.class, parser.currentName(), ignoreUnknownFields);
        XContentParserUtils.ensureExpectedToken(XContentParser.Token.END_OBJECT, parser.nextToken(), parser::getTokenLocation);
        return syncConfig;
    }

    public static String documentId(String transformId) {
        return NAME + "-" + transformId;
    }

<<<<<<< HEAD
    public DataFrameTransformConfig(final String id,
                                    final SourceConfig source,
                                    final DestConfig dest,
                                    final SyncConfig syncConfig,
                                    final Map<String, String> headers,
                                    final PivotConfig pivotConfig,
                                    final String description) {
=======
    DataFrameTransformConfig(final String id,
                             final SourceConfig source,
                             final DestConfig dest,
                             final Map<String, String> headers,
                             final PivotConfig pivotConfig,
                             final String description,
                             final Instant createTime,
                             final String version){
>>>>>>> 45e8d542
        this.id = ExceptionsHelper.requireNonNull(id, DataFrameField.ID.getPreferredName());
        this.source = ExceptionsHelper.requireNonNull(source, DataFrameField.SOURCE.getPreferredName());
        this.dest = ExceptionsHelper.requireNonNull(dest, DataFrameField.DESTINATION.getPreferredName());
        this.syncConfig = syncConfig;
        this.setHeaders(headers == null ? Collections.emptyMap() : headers);
        this.pivotConfig = pivotConfig;
        this.description = description;

        // at least one function must be defined
        if (this.pivotConfig == null) {
            throw new IllegalArgumentException(DataFrameMessages.DATA_FRAME_TRANSFORM_CONFIGURATION_NO_TRANSFORM);
        }
        if (this.description != null && this.description.length() > MAX_DESCRIPTION_LENGTH) {
            throw new IllegalArgumentException("[description] must be less than 1000 characters in length.");
        }
        this.createTime = createTime == null ? null : Instant.ofEpochMilli(createTime.toEpochMilli());
        this.transformVersion = version == null ? null : Version.fromString(version);
    }

    public DataFrameTransformConfig(final String id,
                                    final SourceConfig source,
                                    final DestConfig dest,
                                    final Map<String, String> headers,
                                    final PivotConfig pivotConfig,
                                    final String description) {
        this(id, source, dest, headers, pivotConfig, description, null, null);
    }

    public DataFrameTransformConfig(final StreamInput in) throws IOException {
        id = in.readString();
        source = new SourceConfig(in);
        dest = new DestConfig(in);
        syncConfig = in.readOptionalNamedWriteable(SyncConfig.class);
        setHeaders(in.readMap(StreamInput::readString, StreamInput::readString));
        pivotConfig = in.readOptionalWriteable(PivotConfig::new);
        description = in.readOptionalString();
        if (in.getVersion().onOrAfter(Version.V_7_3_0)) {
            createTime = in.readOptionalInstant();
            transformVersion = in.readBoolean() ? Version.readVersion(in) : null;
        } else {
            createTime = null;
            transformVersion = null;
        }
    }

    public String getId() {
        return id;
    }

    public SourceConfig getSource() {
        return source;
    }

    public DestConfig getDestination() {
        return dest;
    }

    public SyncConfig getSyncConfig() {
        return syncConfig;
    }

    public Map<String, String> getHeaders() {
        return headers;
    }

    public DataFrameTransformConfig setHeaders(Map<String, String> headers) {
        this.headers = headers;
        return this;
    }

    public Version getVersion() {
        return transformVersion;
    }

    public DataFrameTransformConfig setVersion(Version transformVersion) {
        this.transformVersion = transformVersion;
        return this;
    }

    public Instant getCreateTime() {
        return createTime;
    }

    public DataFrameTransformConfig setCreateTime(Instant createTime) {
        ExceptionsHelper.requireNonNull(createTime, CREATE_TIME.getPreferredName());
        this.createTime = Instant.ofEpochMilli(createTime.toEpochMilli());
        return this;
    }

    public PivotConfig getPivotConfig() {
        return pivotConfig;
    }

    @Nullable
    public String getDescription() {
        return description;
    }

    public boolean isValid() {
        if (pivotConfig != null && pivotConfig.isValid() == false) {
            return false;
        }

        if (syncConfig != null && syncConfig.isValid() == false) {
            return false;
        }

        return source.isValid() && dest.isValid();
    }

    @Override
    public void writeTo(final StreamOutput out) throws IOException {
        out.writeString(id);
        source.writeTo(out);
        dest.writeTo(out);
        out.writeOptionalNamedWriteable(syncConfig);
        out.writeMap(headers, StreamOutput::writeString, StreamOutput::writeString);
        out.writeOptionalWriteable(pivotConfig);
        out.writeOptionalString(description);
        if (out.getVersion().onOrAfter(Version.V_7_3_0)) {
            out.writeOptionalInstant(createTime);
           if (transformVersion != null) {
                out.writeBoolean(true);
                Version.writeVersion(transformVersion, out);
            } else {
                out.writeBoolean(false);
            }
        }
    }

    @Override
    public XContentBuilder toXContent(final XContentBuilder builder, final Params params) throws IOException {
        builder.startObject();
        builder.field(DataFrameField.ID.getPreferredName(), id);
        builder.field(DataFrameField.SOURCE.getPreferredName(), source);
        builder.field(DataFrameField.DESTINATION.getPreferredName(), dest);
        if (syncConfig != null) {
            builder.startObject(DataFrameField.SYNC.getPreferredName());
            builder.field(syncConfig.getWriteableName(), syncConfig);
            builder.endObject();
        }
        if (pivotConfig != null) {
            builder.field(PIVOT_TRANSFORM.getPreferredName(), pivotConfig);
        }
        if (params.paramAsBoolean(DataFrameField.FOR_INTERNAL_STORAGE, false)) {
            builder.field(DataFrameField.INDEX_DOC_TYPE.getPreferredName(), NAME);
        }
        if (headers.isEmpty() == false && params.paramAsBoolean(DataFrameField.FOR_INTERNAL_STORAGE, false) == true) {
            builder.field(HEADERS.getPreferredName(), headers);
        }
        if (description != null) {
            builder.field(DESCRIPTION.getPreferredName(), description);
        }
        if (transformVersion != null) {
            builder.field(VERSION.getPreferredName(), transformVersion);
        }
        if (createTime != null) {
            builder.timeField(CREATE_TIME.getPreferredName(), CREATE_TIME.getPreferredName() + "_string", createTime.toEpochMilli());
        }
        builder.endObject();
        return builder;
    }

    @Override
    public boolean equals(Object other) {
        if (this == other) {
            return true;
        }

        if (other == null || getClass() != other.getClass()) {
            return false;
        }

        final DataFrameTransformConfig that = (DataFrameTransformConfig) other;

        return Objects.equals(this.id, that.id)
                && Objects.equals(this.source, that.source)
                && Objects.equals(this.dest, that.dest)
                && Objects.equals(this.syncConfig, that.syncConfig)
                && Objects.equals(this.headers, that.headers)
                && Objects.equals(this.pivotConfig, that.pivotConfig)
                && Objects.equals(this.description, that.description)
                && Objects.equals(this.createTime, that.createTime)
                && Objects.equals(this.transformVersion, that.transformVersion);
    }

    @Override
    public int hashCode(){
<<<<<<< HEAD
        return Objects.hash(id, source, dest, syncConfig, headers, pivotConfig, description);
=======
        return Objects.hash(id, source, dest, headers, pivotConfig, description, createTime, transformVersion);
>>>>>>> 45e8d542
    }

    @Override
    public String toString() {
        return Strings.toString(this, true, true);
    }

    public static DataFrameTransformConfig fromXContent(final XContentParser parser, @Nullable final String optionalTransformId,
            boolean lenient) {

        return lenient ? LENIENT_PARSER.apply(parser, optionalTransformId) : STRICT_PARSER.apply(parser, optionalTransformId);
    }
}<|MERGE_RESOLUTION|>--- conflicted
+++ resolved
@@ -91,38 +91,27 @@
                     SyncConfig syncConfig = (SyncConfig) args[3];
                     // ignored, only for internal storage: String docType = (String) args[4];
 
-<<<<<<< HEAD
-                    // on strict parsing do not allow injection of headers
-                    if (lenient == false && args[5] != null) {
-                        throw new IllegalArgumentException("Found [headers], not allowed for strict parsing");
-=======
                     // on strict parsing do not allow injection of headers, transform version, or create time
                     if (lenient == false) {
-                        validateStrictParsingParams(args[4], HEADERS.getPreferredName());
-                        validateStrictParsingParams(args[7], CREATE_TIME.getPreferredName());
-                        validateStrictParsingParams(args[8], VERSION.getPreferredName());
->>>>>>> 45e8d542
+                        validateStrictParsingParams(args[5], HEADERS.getPreferredName());
+                        validateStrictParsingParams(args[8], CREATE_TIME.getPreferredName());
+                        validateStrictParsingParams(args[9], VERSION.getPreferredName());
                     }
 
                     @SuppressWarnings("unchecked")
                     Map<String, String> headers = (Map<String, String>) args[5];
 
-<<<<<<< HEAD
                     PivotConfig pivotConfig = (PivotConfig) args[6];
                     String description = (String)args[7];
-                    return new DataFrameTransformConfig(id, source, dest, syncConfig, headers, pivotConfig, description);
-=======
-                    PivotConfig pivotConfig = (PivotConfig) args[5];
-                    String description = (String)args[6];
                     return new DataFrameTransformConfig(id,
                         source,
                         dest,
+                        syncConfig,
                         headers,
                         pivotConfig,
                         description,
-                        (Instant)args[7],
-                        (String)args[8]);
->>>>>>> 45e8d542
+                        (Instant)args[8],
+                        (String)args[9]);
                 });
 
         parser.declareString(optionalConstructorArg(), DataFrameField.ID);
@@ -154,7 +143,34 @@
         return NAME + "-" + transformId;
     }
 
-<<<<<<< HEAD
+    DataFrameTransformConfig(final String id,
+                             final SourceConfig source,
+                             final DestConfig dest,
+                             final SyncConfig syncConfig,
+                             final Map<String, String> headers,
+                             final PivotConfig pivotConfig,
+                             final String description,
+                             final Instant createTime,
+                             final String version){
+        this.id = ExceptionsHelper.requireNonNull(id, DataFrameField.ID.getPreferredName());
+        this.source = ExceptionsHelper.requireNonNull(source, DataFrameField.SOURCE.getPreferredName());
+        this.dest = ExceptionsHelper.requireNonNull(dest, DataFrameField.DESTINATION.getPreferredName());
+        this.syncConfig = syncConfig;
+        this.setHeaders(headers == null ? Collections.emptyMap() : headers);
+        this.pivotConfig = pivotConfig;
+        this.description = description;
+
+        // at least one function must be defined
+        if (this.pivotConfig == null) {
+            throw new IllegalArgumentException(DataFrameMessages.DATA_FRAME_TRANSFORM_CONFIGURATION_NO_TRANSFORM);
+        }
+        if (this.description != null && this.description.length() > MAX_DESCRIPTION_LENGTH) {
+            throw new IllegalArgumentException("[description] must be less than 1000 characters in length.");
+        }
+        this.createTime = createTime == null ? null : Instant.ofEpochMilli(createTime.toEpochMilli());
+        this.transformVersion = version == null ? null : Version.fromString(version);
+    }
+
     public DataFrameTransformConfig(final String id,
                                     final SourceConfig source,
                                     final DestConfig dest,
@@ -162,56 +178,22 @@
                                     final Map<String, String> headers,
                                     final PivotConfig pivotConfig,
                                     final String description) {
-=======
-    DataFrameTransformConfig(final String id,
-                             final SourceConfig source,
-                             final DestConfig dest,
-                             final Map<String, String> headers,
-                             final PivotConfig pivotConfig,
-                             final String description,
-                             final Instant createTime,
-                             final String version){
->>>>>>> 45e8d542
-        this.id = ExceptionsHelper.requireNonNull(id, DataFrameField.ID.getPreferredName());
-        this.source = ExceptionsHelper.requireNonNull(source, DataFrameField.SOURCE.getPreferredName());
-        this.dest = ExceptionsHelper.requireNonNull(dest, DataFrameField.DESTINATION.getPreferredName());
-        this.syncConfig = syncConfig;
-        this.setHeaders(headers == null ? Collections.emptyMap() : headers);
-        this.pivotConfig = pivotConfig;
-        this.description = description;
-
-        // at least one function must be defined
-        if (this.pivotConfig == null) {
-            throw new IllegalArgumentException(DataFrameMessages.DATA_FRAME_TRANSFORM_CONFIGURATION_NO_TRANSFORM);
-        }
-        if (this.description != null && this.description.length() > MAX_DESCRIPTION_LENGTH) {
-            throw new IllegalArgumentException("[description] must be less than 1000 characters in length.");
-        }
-        this.createTime = createTime == null ? null : Instant.ofEpochMilli(createTime.toEpochMilli());
-        this.transformVersion = version == null ? null : Version.fromString(version);
-    }
-
-    public DataFrameTransformConfig(final String id,
-                                    final SourceConfig source,
-                                    final DestConfig dest,
-                                    final Map<String, String> headers,
-                                    final PivotConfig pivotConfig,
-                                    final String description) {
-        this(id, source, dest, headers, pivotConfig, description, null, null);
+        this(id, source, dest, syncConfig, headers, pivotConfig, description, null, null);
     }
 
     public DataFrameTransformConfig(final StreamInput in) throws IOException {
         id = in.readString();
         source = new SourceConfig(in);
         dest = new DestConfig(in);
-        syncConfig = in.readOptionalNamedWriteable(SyncConfig.class);
         setHeaders(in.readMap(StreamInput::readString, StreamInput::readString));
         pivotConfig = in.readOptionalWriteable(PivotConfig::new);
         description = in.readOptionalString();
         if (in.getVersion().onOrAfter(Version.V_7_3_0)) {
+            syncConfig = in.readOptionalNamedWriteable(SyncConfig.class);
             createTime = in.readOptionalInstant();
             transformVersion = in.readBoolean() ? Version.readVersion(in) : null;
         } else {
+						syncConfig = null;
             createTime = null;
             transformVersion = null;
         }
@@ -287,13 +269,13 @@
         out.writeString(id);
         source.writeTo(out);
         dest.writeTo(out);
-        out.writeOptionalNamedWriteable(syncConfig);
         out.writeMap(headers, StreamOutput::writeString, StreamOutput::writeString);
         out.writeOptionalWriteable(pivotConfig);
         out.writeOptionalString(description);
         if (out.getVersion().onOrAfter(Version.V_7_3_0)) {
+            out.writeOptionalNamedWriteable(syncConfig);
             out.writeOptionalInstant(createTime);
-           if (transformVersion != null) {
+            if (transformVersion != null) {
                 out.writeBoolean(true);
                 Version.writeVersion(transformVersion, out);
             } else {
@@ -360,11 +342,7 @@
 
     @Override
     public int hashCode(){
-<<<<<<< HEAD
-        return Objects.hash(id, source, dest, syncConfig, headers, pivotConfig, description);
-=======
-        return Objects.hash(id, source, dest, headers, pivotConfig, description, createTime, transformVersion);
->>>>>>> 45e8d542
+        return Objects.hash(id, source, dest, syncConfig, headers, pivotConfig, description, createTime, transformVersion);
     }
 
     @Override
