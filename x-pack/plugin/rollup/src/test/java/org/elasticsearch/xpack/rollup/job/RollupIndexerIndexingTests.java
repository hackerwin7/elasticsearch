--- conflicted
+++ resolved
@@ -29,14 +29,9 @@
 import org.elasticsearch.action.search.SearchResponse;
 import org.elasticsearch.action.search.SearchResponseSections;
 import org.elasticsearch.action.search.ShardSearchFailure;
-<<<<<<< HEAD
 import org.elasticsearch.common.Rounding;
 import org.elasticsearch.common.time.DateFormatters;
 import org.elasticsearch.common.time.DateMathParser;
-=======
-import org.elasticsearch.common.joda.Joda;
-import org.elasticsearch.common.rounding.Rounding;
->>>>>>> a15b1b97
 import org.elasticsearch.common.unit.TimeValue;
 import org.elasticsearch.index.IndexSettings;
 import org.elasticsearch.index.mapper.ContentPath;
@@ -609,11 +604,7 @@
             RangeQueryBuilder range = (RangeQueryBuilder) request.source().query();
             final ZoneId timeZone = range.timeZone() != null ? ZoneId.of(range.timeZone()) : null;
             Query query = timestampField.rangeQuery(range.from(), range.to(), range.includeLower(), range.includeUpper(),
-<<<<<<< HEAD
-                    null, timeZone, new DateMathParser(DateFormatters.forPattern(range.format())), queryShardContext);
-=======
-                    null, timeZone, Joda.forPattern(range.format()).toDateMathParser(), queryShardContext);
->>>>>>> a15b1b97
+                    null, timeZone, DateFormatters.forPattern(range.format()).toDateMathParser(), queryShardContext);
 
             // extract composite agg
             assertThat(request.source().aggregations().getAggregatorFactories().size(), equalTo(1));
