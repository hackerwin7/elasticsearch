--- conflicted
+++ resolved
@@ -100,36 +100,6 @@
 
     }
 
-<<<<<<< HEAD
-=======
-    public void test40CreateKeystoreManually() throws Exception {
-        final Installation.Executables bin = installation.executables();
-
-        Platforms.onLinux(() -> sh.run("sudo -u " + ARCHIVE_OWNER + " " + bin.keystoreTool + " create"));
-
-        // this is a hack around the fact that we can't run a command in the same session as the same user but not as administrator.
-        // the keystore ends up being owned by the Administrators group, so we manually set it to be owned by the vagrant user here.
-        // from the server's perspective the permissions aren't really different, this is just to reflect what we'd expect in the tests.
-        // when we run these commands as a role user we won't have to do this
-        Platforms.onWindows(() -> {
-            sh.run(bin.keystoreTool + " create");
-            sh.chown(installation.config("elasticsearch.keystore"));
-        });
-
-        assertThat(installation.config("elasticsearch.keystore"), file(File, ARCHIVE_OWNER, ARCHIVE_OWNER, p660));
-
-        Platforms.onLinux(() -> {
-            final Result r = sh.run("sudo -u " + ARCHIVE_OWNER + " " + bin.keystoreTool + " list");
-            assertThat(r.stdout, containsString("keystore.seed"));
-        });
-
-        Platforms.onWindows(() -> {
-            final Result r = sh.run(bin.keystoreTool + " list");
-            assertThat(r.stdout, containsString("keystore.seed"));
-        });
-    }
-
->>>>>>> ff2259bf
     public void test50StartAndStop() throws Exception {
         // cleanup from previous test
         rm(installation.config("elasticsearch.keystore"));
@@ -245,25 +215,6 @@
         });
     }
 
-<<<<<<< HEAD
-=======
-    public void test60AutoCreateKeystore() throws Exception {
-        sh.chown(installation.config("elasticsearch.keystore"));
-        assertThat(installation.config("elasticsearch.keystore"), file(File, ARCHIVE_OWNER, ARCHIVE_OWNER, p660));
-
-        final Installation.Executables bin = installation.executables();
-        Platforms.onLinux(() -> {
-            final Result result = sh.run("sudo -u " + ARCHIVE_OWNER + " " + bin.keystoreTool + " list");
-            assertThat(result.stdout, containsString("keystore.seed"));
-        });
-
-        Platforms.onWindows(() -> {
-            final Result result = sh.run(bin.keystoreTool + " list");
-            assertThat(result.stdout, containsString("keystore.seed"));
-        });
-    }
-
->>>>>>> ff2259bf
     public void test70CustomPathConfAndJvmOptions() throws Exception {
 
         final Path tempConf = getTempDir().resolve("esconf-alternate");
